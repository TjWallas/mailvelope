/**
 * Mailvelope - secure email with OpenPGP encryption for Webmail
 * Copyright (C) 2012  Thomas Oberndörfer
 *
 * This program is free software: you can redistribute it and/or modify
 * it under the terms of the GNU Affero General Public License version 3
 * as published by the Free Software Foundation.
 *
 * This program is distributed in the hope that it will be useful,
 * but WITHOUT ANY WARRANTY; without even the implied warranty of
 * MERCHANTABILITY or FITNESS FOR A PARTICULAR PURPOSE.  See the
 * GNU Affero General Public License for more details.
 *
 * You should have received a copy of the GNU Affero General Public License
 * along with this program.  If not, see <http://www.gnu.org/licenses/>.
 */

define(function (require, exports, module) {

  var mvelo = require('../lib-mvelo').mvelo;
  var model = require('./pgpViewModel');
  var openpgp = openpgp || require('openpgp');
  var util = openpgp.util || window.util;
  var defaults = require('./defaults');
  var prefs = require('./prefs');
  var pwdCache = require('./pwdCache');

  // ports to decrypt frames
  var dFramePorts = {};
  // ports to decrypt dialogs
  var dDialogPorts = {};
  // decrypt message buffer
  var messageBuffer = {};
  // ports to encrypt frames
  var eFramePorts = {};
  // ports to encrypt dialogs
  var eDialogPorts = {};
  // port to password dialog
  var pwdPort = null;
  // port to import key frames
  var imFramePorts = {};
  // editor window
  var editor = null;
  // decrypt popup window
  var decryptPopup = null;
  // password popup window
  var pwdPopup = null;
  // recipients of encrypted mail
  var keyidBuffer = {};
  var scannedHosts = [];

  var specific = {};

  function extend(obj) {
    specific['initScriptInjection'] = obj['initScriptInjection'];
  }


  function addPort(port) {
    var sender = parseName(port.name);
    switch (sender.name) {
      case 'dFrame':
        dFramePorts[sender.id] = port;
        break;
      case 'dDialog':
        if (dFramePorts[sender.id] && !dDialogPorts[sender.id]) {
          dDialogPorts[sender.id] = port;
        } else {
          // invalid
          port.disconnect();
        }
        break;
      case 'eFrame':
        eFramePorts[sender.id] = port;
        break;
      case 'eDialog':
        if (eFramePorts[sender.id] && !eDialogPorts[sender.id]) {
          eDialogPorts[sender.id] =  port;
        } else {
          // invalid
          port.disconnect();
        }
        break;
      case 'pwdDialog':
        pwdPort = port;
        break;
      case 'editor':
        editor.port = port;
        break;
      case 'imFrame':
        imFramePorts[sender.id] = port;
        break;
      default:
        console.log('unknown port');
    }
  }

  function removePort(port) {
    var sender = parseName(port.name);
    switch (sender.name) {
      case 'dFrame':
        delete dFramePorts[sender.id];
        break;
      case 'dDialog':
        delete dDialogPorts[sender.id];
        break;
      case 'eFrame':
        delete eFramePorts[sender.id];
        break;
      case 'eDialog':
        delete eDialogPorts[sender.id];
        break;
      case 'pwdDialog':
        pwdPort = null;
        break;
      case 'editor':
        editor = null;
        break;
      case 'imFrame':
        delete imFramePorts[sender.id];
        break;
      default:
        console.log('unknown port');
    }
    // always delete message buffer
    delete messageBuffer[sender.id];
  }

  function handlePortMessage(msg) {
    //console.log('controller handlePortMessage:', msg.event, msg.sender);
    var id = parseName(msg.sender).id;
    switch (msg.event) {
      case 'pwd-dialog-cancel':
      case 'decrypt-dialog-cancel':
        // forward event to decrypt frame
        if (dFramePorts[id]) {
          dFramePorts[id].postMessage({event: 'dialog-cancel'});
        } else if (eFramePorts[id]) {
            eFramePorts[id].postMessage({event: 'dialog-cancel'});
        }
        if (decryptPopup) {
          decryptPopup.close();
          decryptPopup = null;
        }
        if (pwdPopup) {
          pwdPopup.close();
          pwdPopup = null;
        }
        break;
      case 'encrypt-dialog-cancel':
        // forward event to encrypt frame
        eFramePorts[id].postMessage(msg);
        break;
      case 'decrypt-inline-init':
        if (pwdPort || mvelo.windows.modalActive) {
          // password dialog or modal dialog already open
          dFramePorts[id].postMessage({event: 'remove-dialog'});
        } else {
          // get armored message from dFrame
          dFramePorts[id].postMessage({event: 'armored-message'});  
        }
        break;
      case 'decrypt-popup-init':
        // get armored message from dFrame
        dFramePorts[id].postMessage({event: 'armored-message'});
        break;
      case 'pwd-dialog-init':
        // pass over keyid and userid to dialog
<<<<<<< HEAD
        pwdPort.postMessage({event: 'message-userid', userid: messageBuffer[id].userid, keyid: messageBuffer[id].primkeyid, cache: prefs.data.security.password_cache});
=======
        pwdPort.postMessage({event: 'message-userid', userid: dMessageBuffer[id].userid, keyid: dMessageBuffer[id].key.primaryKey.getKeyId().toHex(), cache: prefs.data.security.password_cache});
>>>>>>> 3ac3348c
        break;
      case 'dframe-display-popup':
        // decrypt popup potentially needs pwd dialog
        if (pwdPort || mvelo.windows.modalActive) {
          // password dialog or modal dialog already open
          dFramePorts[id].postMessage({event: 'remove-dialog'});        
        } else {
          mvelo.windows.openPopup('common/ui/modal/decryptPopup.html?id=' + id, {width: 742, height: 450, modal: true}, function(window) {
            decryptPopup = window;
          });
        }
        break;
      case 'dframe-armored-message':
        try {
          var message = model.readMessage(msg.data);
          // password or unlocked key in cache?
          var cache = pwdCache.get(message.key.primaryKey.getKeyId().toHex(), message.keyid.toHex());
          if (!cache) {
            // add message in buffer
            messageBuffer[id] = message;
            messageBuffer[id].callback = decryptMessage;
            // open password dialog
            if (prefs.data.security.display_decrypted == mvelo.DISPLAY_INLINE) {
              mvelo.windows.openPopup('common/ui/modal/pwdDialog.html?id=' + id, {width: 462, height: 377, modal: true}, function(window) {
                pwdPopup = window;
              });
            } else if (prefs.data.security.display_decrypted == mvelo.DISPLAY_POPUP) {
              dDialogPorts[id].postMessage({event: 'show-pwd-dialog'});
            }
          } else {
            if (!cache.key) {
              // unlock key
              var unlocked = model.unlockKey(message.key, message.keyid, cache.password);
              if (!unlocked) {
                throw {
                  type: 'error',
                  message: 'Password caching does not support different passphrases for primary key and subkeys'
                }
              }
              // set unlocked key in cache
              pwdCache.set(message);
            } else {
              // take unlocked key from cache
              message.key = cache.key;
            }
            decryptMessage(message, id);
          }
        } catch (e) {
          // display error message in decrypt dialog
          dDialogPorts[id].postMessage({event: 'error-message', error: e.message});
        }
        break;
      case 'pwd-dialog-ok':
        var message = messageBuffer[id];
        try {
          if (model.unlockKey(message.key, message.keyid, msg.password)) {
            // password correct
            if (msg.cache != prefs.data.security.password_cache) {
              // update pwd cache status
              prefs.update({security: {password_cache: msg.cache}});
            }
            if (msg.cache) {
              // set unlocked key and password in cache
              pwdCache.set(message, msg.password);
            }
            pwdPort.postMessage({event: 'correct-password'});
            message.callback(message, id);
          } else {
            // password wrong
            pwdPort.postMessage({event: 'wrong-password'});
          }
        } catch (e) {
          // display error message in decrypt dialog
          dDialogPorts[id].postMessage({event: 'error-message', error: e.message});
        }
        break;
      case 'sign-dialog-init':
        var keys = model.getPrivateKeys();
        var primary = prefs.data.general.primary_key;
        mvelo.data.load('common/ui/inline/dialogs/templates/sign.html', function(content) {
          var port = eDialogPorts[id];
          port.postMessage({event: 'sign-dialog-content', data: content});
          port.postMessage({event: 'signing-key-userids', keys: keys, primary: primary});
        });
        break;
      case 'encrypt-dialog-init':
        // send content
        mvelo.data.load('common/ui/inline/dialogs/templates/encrypt.html', function(content) {
          //console.log('content rendered', content);
          eDialogPorts[id].postMessage({event: 'encrypt-dialog-content', data: content}); 
          // get potential recipients from eFrame
          // if editor is active get recipients from parent eFrame
          eFramePorts[editor && editor.parent || id].postMessage({event: 'recipient-proposal'});
        });
        break;
      case 'eframe-recipient-proposal':
        var emails = sortAndDeDup(msg.data);
        var keys = model.getKeyUserIDs(emails);
        var primary = prefs.data.general.auto_add_primary && prefs.data.general.primary_key;
        // if editor is active send to corresponding eDialog
        eDialogPorts[editor && editor.id || id].postMessage({event: 'public-key-userids', keys: keys, primary: primary});
        break;
      case 'encrypt-dialog-ok':
        // add recipients to buffer
        keyidBuffer[id] = msg.recipient;
        // get email text from eFrame
        eFramePorts[id].postMessage({event: 'email-text', type: msg.type, action: 'encrypt'});
        break;
      case 'sign-dialog-ok':
        var cache = pwdCache.get(msg.signKeyId, msg.signKeyId);
        keyidBuffer[id] = msg.signKeyId;
        if (!cache) {
          var privkey = openpgp.keyring.privateKeys.getForId(msg.signKeyId);
          // add message in buffer
<<<<<<< HEAD
          messageBuffer[id] = {
            privkey: privkey,
            userid: privkey.key.obj.userIds[0].text,
            primkeyid: msg.signKeyId,
=======
          dMessageBuffer[id] = {
            key: privkey,
            userid: privkey.users[0].userId.userid,
>>>>>>> 3ac3348c
            callback: function(message, id) {
              eFramePorts[id].postMessage({event: 'email-text', type: msg.type, action: 'sign'});
              eFramePorts[id].postMessage({event: 'hide-pwd-dialog'});
            }
          };
          // open password dialog
          if (prefs.data.security.editor_mode == mvelo.EDITOR_EXTERNAL) {
            eFramePorts[id].postMessage({event: 'show-pwd-dialog'});
          } else if (prefs.data.security.editor_mode == mvelo.EDITOR_WEBMAIL) {
            mvelo.windows.openPopup('common/ui/modal/pwdDialog.html?id=' + id, {width: 462, height: 377, modal: true}, function(window) {
              pwdPopup = window;
            });
          }
        } else {
          eFramePorts[id].postMessage({event: 'email-text', type: msg.type, action: 'sign'});
        }
        break;
      case 'eframe-email-text':
        var action = model[msg.action + 'Message'];
        action(msg.data, keyidBuffer[id], function(err, msg) {
          eFramePorts[id].postMessage({event: 'encrypted-message', message: msg});
        });
        break;
      case 'eframe-textarea-element':
        var defaultEncoding = {};
        if (msg.data && prefs.data.security.editor_mode == mvelo.EDITOR_WEBMAIL
          || prefs.data.security.editor_mode == mvelo.EDITOR_EXTERNAL
             && prefs.data.general.editor_type == mvelo.PLAIN_TEXT) {
          defaultEncoding.type = 'text';
          defaultEncoding.editable = false;
        } else {
          defaultEncoding.type = 'html';
          defaultEncoding.editable = true;
        }
        // if editor is active send to corresponding eDialog
        eDialogPorts[editor && editor.id || id].postMessage({event: 'encoding-defaults', defaults: defaultEncoding});
        break;
      case 'editor-transfer-output':
        function setEditorOutput(output) {
          // editor transfers message to recipient encrypt frame
          eFramePorts[msg.recipient].postMessage({event: 'set-editor-output', text: output});
          editor.window.close();
          editor = null;  
        }
        // sanitize if content from plain text, rich text already sanitized by editor
        if (prefs.data.general.editor_type == mvelo.PLAIN_TEXT) {
          mvelo.util.parseHTML(msg.data, setEditorOutput);
        } else {
          setEditorOutput(msg.data);
        }
        break;
      case 'eframe-display-editor':
        if (editor || mvelo.windows.modalActive) {
          // editor or modal dialog already open
          editor.window.activate(); // focus
        } else {
          // creater editor object
          editor = {};
          // store text for transfer
          editor.text = msg.text;
          // store id of parent eframe
          editor.parent = id;
          mvelo.windows.openPopup('common/ui/modal/editor.html?parent=' + id + '&editor_type=' + prefs.data.general.editor_type, {width: 742, height: 450, modal: false}, function(window) {
            editor.window = window;
          }); 
        }
        break;
      case 'editor-init':
        // store id of editor == eframe id == edialog id
        editor.id = id;
        editor.port.postMessage({event: 'set-text', text: editor.text});
        break;
      case 'editor-cancel':
        editor.window.close();
        editor = null;
        break;
      case 'imframe-armored-key':
        mvelo.tabs.loadOptionsTab('', handleMessageEvent, function(old, tab) {
          mvelo.tabs.sendMessage(tab, {
            event: "import-key",
            armored: msg.data,
            id: id,
            old: old
          });
        });
        break;
      default:
        console.log('unknown event', msg);
    }
  }

  function handleMessageEvent(request, sender, sendResponse) {
    //console.log('controller: handleMessageEvent', request.event);
    switch (request.event) {
      case 'viewmodel':
        var response = {};
        var callback = function(error, result) {
          sendResponse({error: error, result: result});
        };
        request.args = request.args || [];
        if (!Array.isArray(request.args)) {
          request.args = [request.args];
        }
        request.args.push(callback);
        try {
          response.result = model[request.method].apply(model, request.args);
        } catch (e) {
          console.log('error in viewmodel: ', e);
          response.error = e;
        }
        if (response.result !== undefined || response.error || request.callback) {
          sendResponse(response);
        }
        break;
      case 'browser-action':
        onBrowserAction(request.action);
        break;
      case 'iframe-scan-result':
        scannedHosts = scannedHosts.concat(request.result);
        break;
      case 'set-watch-list':
        model.setWatchList(request.message.data);
        specific.initScriptInjection();
        break;
      case 'send-by-mail':
        var link = encodeURI('mailto:?subject=Public OpenPGP key of ');
        link += encodeURIComponent(request.message.data.name);
        link += '&body=' + encodeURIComponent(request.message.data.armoredPublic);
        link += encodeURIComponent('\n*** exported with www.mailvelope.com ***');
        mvelo.tabs.create(link);
        break;
      case 'get-prefs':
        sendResponse(prefs.data);
        break;
      case 'set-prefs':
        prefs.update(request.message.data);
        sendResponse(true);
        break;
      case 'get-security-token':
        sendResponse({code: prefs.data.security.secure_code, color: prefs.data.security.secure_color});
        break;
      case 'get-version':
        sendResponse(defaults.getVersion());
        break;
      case 'import-key-result':
        var resultType = {};
        for (var i = 0; i < request.message.result.length; i++) {
          resultType[request.message.result[i].type] = true;
        }
        imFramePorts[request.message.id].postMessage({event: 'import-result', resultType: resultType});
        break;
      default:
        console.log('unknown event:', msg.event);
    }
  }

  function decryptMessage(message, id) {
    model.decryptMessage(message, function(err, msgText) {
      if (err) {
        // display error message in decrypt dialog
        dDialogPorts[id].postMessage({event: 'error-message', error: err.message});
      } else {
        // decrypted correctly
        msgText = mvelo.util.parseHTML(msgText, function(sanitized) {
          dDialogPorts[id].postMessage({event: 'decrypted-message', message: sanitized});
        });
      }
    });
  }

  function removePortByRef(port) {
    function deletePort(portHash, port) {
      for (var p in portHash) {
        if (portHash.hasOwnProperty(p)) {
          if (p.ref === port || p === port) {
            delete portHash[p];
          }
        }
      }
    }
    deletePort(dFramePorts, port);
    deletePort(eFramePorts, port);
    deletePort(dDialogPorts, port);
    deletePort(eDialogPorts, port);
  }

  function reloadFrames() {
    // close frames
    for (var id in dFramePorts) {
      if (dFramePorts.hasOwnProperty(id)) {
        //console.log('post message destroy to dFrame%s', id);
        dFramePorts[id].postMessage({event: 'destroy'});
      }
    }
    for (var id in eFramePorts) {
      if (eFramePorts.hasOwnProperty(id)) {
        //console.log('post message destroy to eFrame%s', id);
        eFramePorts[id].postMessage({event: 'destroy'});
      }
    }
    for (var id in imFramePorts) {
      if (imFramePorts.hasOwnProperty(id)) {
        //console.log('post message destroy to eFrame%s', id);
        imFramePorts[id].postMessage({event: 'destroy'});
      }
    }
  }

  function addToWatchList() {
    var scanScript = " \
        var hosts = $('iframe').get().map(function(element) { \
          return $('<a/>').attr('href', element.src).prop('hostname'); \
        }); \
        hosts.push(document.location.hostname); \
        mvelo.extension.sendMessage({ \
          event: 'iframe-scan-result', \
          result: hosts \
        }); \
      ";

    mvelo.tabs.getActive(function(tab) {
      if (tab) {
        // reset scanned hosts buffer
        scannedHosts.length = 0;
        var options = {};
        options.contentScriptFile = [];
        options.contentScriptFile.push("common/dep/jquery.min.js");
        options.contentScriptFile.push("common/ui/inline/mvelo.js");
        options.contentScript = scanScript;
        options.onMessage = handleMessageEvent;
        // inject scan script
        mvelo.tabs.attach(tab, options, function() {
          if (scannedHosts.length === 0) return;
          // remove duplicates and add wildcards
          var hosts = reduceHosts(scannedHosts);
          var site = model.getHostname(tab.url);
          scannedHosts.length = 0;
          mvelo.tabs.loadOptionsTab('', handleMessageEvent, function(old, tab) {
            sendToWatchList(tab, site, hosts, old);
          });
        });
      }
    });

  }

  function sendToWatchList(tab, site, hosts, old) {
    mvelo.tabs.sendMessage(tab, {
      event: "add-watchlist-item",
      site: site,
      hosts: hosts,
      old: old
    });
  }

  function removeFromWatchList() {
    // get selected tab
    mvelo.tabs.getActive(function(tab) {
      if (tab) {
        var site = model.getHostname(tab.url);
        mvelo.tabs.loadOptionsTab('', handleMessageEvent, function(old, tab) {
          mvelo.tabs.sendMessage(tab, {
            event: "remove-watchlist-item",
            site: site,
            old: old
          });
        });
      }
    });
  }

  function onBrowserAction(action) {
    switch (action) {
      case 'reload':
        reloadFrames();
        break;
      case 'add':
        addToWatchList();
        break;
      case 'remove':
        removeFromWatchList();
        break;
      case 'options':
        loadOptions('#home');
        break;
      case 'help':
        loadOptions('#help');
        break;
      default:
        console.log('unknown browser action');
    }
  }

  function loadOptions(hash) {
    mvelo.tabs.loadOptionsTab(hash, handleMessageEvent, function(old, tab) {
      if (old) {
        mvelo.tabs.sendMessage(tab, {
          event: "reload-options",
          hash: hash
        })
      }
    });
  }

  function reduceHosts(hosts) {
    var reduced = [];
    hosts.forEach(function(element) {
      var labels = element.split('.');
      if (labels.length < 2) return;
      if (labels.length <= 3) {
        if (/www.*/.test(labels[0])) {
          labels[0] = '*';  
        } else {
          labels.unshift('*');
        }
        reduced.push(labels.join('.'));
      } else {
        reduced.push('*.' + labels.slice(-3).join('.'));
      }
    });
    return sortAndDeDup(reduced);
  }

  function sortAndDeDup(unordered, compFn) {
    var result = [];
    var prev = -1;
    unordered.sort(compFn).forEach(function(item) {
      var equal = (compFn !== undefined && prev !== undefined) 
      ? compFn(prev, item) === 0 : prev === item; 
      if (!equal) {
        result.push(item);
        prev = item;
      }
    });
    return result;
  }

  function getWatchListFilterURLs() {
    var result = [];
    model.getWatchList().forEach(function(site) {
      site.active && site.frames && site.frames.forEach(function(frame) {
        frame.scan && result.push(frame.frame);
      });
    });
    if (result.length !== 0) {
      result = sortAndDeDup(result);
    }
    return result;
  }

  exports.addPort = addPort;
  exports.removePort = removePort;
  exports.handlePortMessage = handlePortMessage;
  exports.handleMessageEvent = handleMessageEvent;
  exports.removePortByRef = removePortByRef;
  exports.onBrowserAction = onBrowserAction;
  exports.extend = extend;
  exports.getWatchListFilterURLs = getWatchListFilterURLs;

  function parseName(nameStr) {
    var pair = nameStr.split('-');
    return { name: pair[0], id: pair[1] };
  }

});<|MERGE_RESOLUTION|>--- conflicted
+++ resolved
@@ -166,11 +166,7 @@
         break;
       case 'pwd-dialog-init':
         // pass over keyid and userid to dialog
-<<<<<<< HEAD
-        pwdPort.postMessage({event: 'message-userid', userid: messageBuffer[id].userid, keyid: messageBuffer[id].primkeyid, cache: prefs.data.security.password_cache});
-=======
         pwdPort.postMessage({event: 'message-userid', userid: dMessageBuffer[id].userid, keyid: dMessageBuffer[id].key.primaryKey.getKeyId().toHex(), cache: prefs.data.security.password_cache});
->>>>>>> 3ac3348c
         break;
       case 'dframe-display-popup':
         // decrypt popup potentially needs pwd dialog
@@ -285,16 +281,9 @@
         if (!cache) {
           var privkey = openpgp.keyring.privateKeys.getForId(msg.signKeyId);
           // add message in buffer
-<<<<<<< HEAD
-          messageBuffer[id] = {
-            privkey: privkey,
-            userid: privkey.key.obj.userIds[0].text,
-            primkeyid: msg.signKeyId,
-=======
           dMessageBuffer[id] = {
             key: privkey,
             userid: privkey.users[0].userId.userid,
->>>>>>> 3ac3348c
             callback: function(message, id) {
               eFramePorts[id].postMessage({event: 'email-text', type: msg.type, action: 'sign'});
               eFramePorts[id].postMessage({event: 'hide-pwd-dialog'});
