--- conflicted
+++ resolved
@@ -78,17 +78,9 @@
   function loadTemplates(embedded, callback) {
     if (embedded) {
       mvelo.appendTpl($('body'), 'tpl/editor-body.html').then(function() {
-<<<<<<< HEAD
         $('#uploadEmbeddedBtn').on("click", function() {
           $('#addFileInput').click();
         });
-=======
-        $('#editorBody').addClass('secureBackground');
-        $('#uploadEmbeddedBtn').on("click", function() {
-          $('#addFileInput').click();
-        });
-        $("#addFileInput").on("change", onAddAttachment);
->>>>>>> dce25321
       }).then(callback);
     } else {
       mvelo.appendTpl($('body'), 'tpl/editor-popup.html').then(function() {
@@ -100,10 +92,6 @@
         $('#undoBtn').click(onUndo)
                      .prop('disabled', true);
         $('#transferBtn').hide();
-<<<<<<< HEAD
-=======
-        $('#uploadBtn').hide(); // Disable Uploading Attachment
->>>>>>> dce25321
         Promise.all([
           mvelo.appendTpl($('#editorDialog .modal-body'), 'tpl/editor-body.html'),
           //mvelo.appendTpl($('#editorDialog .modal-footer'), 'tpl/editor-upload.html'),
@@ -118,10 +106,6 @@
           $('#uploadBtn').on("click", function() {
             $('#addFileInput').click();
           });
-<<<<<<< HEAD
-=======
-          $("#addFileInput").on("change", onAddAttachment);
->>>>>>> dce25321
           $('#footer').hide();
         }).then(callback);
       });
